defmodule Cabbage.Feature.Helpers do
  @moduledoc false
  require Logger

<<<<<<< HEAD
  def add_step(module, string_or_regex, vars, state, block, metadata) do
    steps = Module.get_attribute(module, :steps) || []
    regex = to_regex_ast(string_or_regex)

    Module.put_attribute(module, :steps, [{:{}, [], [regex, vars, state, block, metadata]} | steps])
=======
  def add_step(module, regex, vars, state, block, metadata) do
    Module.put_attribute(module, :steps, {:{}, [], [regex, vars, state, block, metadata]})
>>>>>>> 7097b0c5
    quote(do: nil)
  end

  defp to_regex_ast(term) when is_binary(term) do
    regex_string = Cabbage.Feature.CucumberExpression.to_regex_string(term)
    Code.string_to_quoted!("~r/#{regex_string}/")
  end
  defp to_regex_ast(term), do: term

  def add_tag(module, "@" <> tag_name, block), do: add_tag(module, tag_name, block)

  def add_tag(module, tag_name, block) do
    Module.put_attribute(module, :tags, {tag_name, block})
    quote(do: nil)
  end

  def evaluate_tag_block(block) do
    {new_state, _} = Code.eval_quoted(block)

    case new_state do
      {:ok, state} -> state
      _ -> %{}
    end
  end

  def file(file) do
    String.replace_leading(file, "#{File.cwd!()}/", "")
  end

  def metadata(env, function) do
    %{file: file(env.file), line: env.line, module: env.module, function: function, arity: 4}
  end

  def stacktrace(module, metadata) do
    [
      {module, metadata[:function], metadata[:arity], [file: metadata[:file], line: metadata[:line]]}
    ]
  end

  def agent_name(scenario_name, module_name) do
    :"cabbage_integration_test-#{scenario_name}-#{module_name}"
  end

  @keys ~w(async case describe file integration line test type scenario case_templae registered)a
  def remove_hidden_state(state) do
    Map.drop(state, @keys)
  end

  def start_state(scenario_name, module_name, state) do
    name = scenario_name |> agent_name(module_name)
    agent = Process.whereis(name)

    if agent do
      update_state(scenario_name, module_name, fn s ->
        Map.merge(s, state) |> remove_hidden_state()
      end)
    else
      Agent.start(fn -> state end, name: name)
    end
  end

  def fetch_state(scenario_name, module_name) do
    name = scenario_name |> agent_name(module_name)
    ((Process.whereis(name) && Agent.get(name, & &1)) || %{}) |> remove_hidden_state()
  end

  def update_state(scenario_name, module_name, fun) do
    scenario_name
    |> agent_name(module_name)
    |> Agent.update(fun)
  end

  def run_tag(tags, tag, module, scenario_name) do
    string_tag = to_string(tag)

    case Enum.find(tags, &match?({^string_tag, _}, &1)) do
      {^string_tag, block} ->
        Logger.debug("Cabbage: Running tag @#{tag}...")
        state = evaluate_tag_block(block)
        start_state(scenario_name, module, state)

      _ ->
        # Nothing to do
        nil
    end
  end

  def map_tags(tags) do
    tags
    |> Enum.map(fn
      {tag, value} ->
        [{tag, value}]

      tag ->
        tag
    end)
  end
end<|MERGE_RESOLUTION|>--- conflicted
+++ resolved
@@ -2,16 +2,10 @@
   @moduledoc false
   require Logger
 
-<<<<<<< HEAD
   def add_step(module, string_or_regex, vars, state, block, metadata) do
-    steps = Module.get_attribute(module, :steps) || []
     regex = to_regex_ast(string_or_regex)
 
-    Module.put_attribute(module, :steps, [{:{}, [], [regex, vars, state, block, metadata]} | steps])
-=======
-  def add_step(module, regex, vars, state, block, metadata) do
     Module.put_attribute(module, :steps, {:{}, [], [regex, vars, state, block, metadata]})
->>>>>>> 7097b0c5
     quote(do: nil)
   end
 
