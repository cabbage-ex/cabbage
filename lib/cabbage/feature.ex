--- conflicted
+++ resolved
@@ -185,23 +185,13 @@
     named_vars = extract_named_vars(regex, step.text)
     quote generated: true do
       with {_type, unquote(vars)} <- {:variables, unquote(Macro.escape(named_vars))},
-<<<<<<< HEAD
            {_type, state = unquote(state_pattern)} <- {:state, Cabbage.Feature.Helpers.fetch_state(unquote(scenario_name), __MODULE__)}
            do
-        new_state = case unquote(block) do
-                     {:ok, new_state} -> Map.merge(new_state, state)
-                     _ -> state
-                   end
-        Cabbage.Feature.Helpers.update_state(unquote(scenario_name), __MODULE__, fn(_) -> new_state end)
-=======
-           {_type, state = unquote(state_pattern)} <- {:state, Agent.get(unquote(agent_name(scenario_name)), &(&1))}
-      do
         new_state = case unquote(block) do
                       {:ok, new_state} -> Map.merge(state, new_state)
                       _ -> state
                     end
-        Agent.update(unquote(agent_name(scenario_name)), fn(_) -> new_state end)
->>>>>>> d5c75904
+        Cabbage.Feature.Helpers.update_state(unquote(scenario_name), __MODULE__, fn(_) -> new_state end)
         Logger.info ["\t\t", IO.ANSI.cyan, unquote(step_type), " ", IO.ANSI.green, unquote(step.text)]
       else
         {type, state} ->
