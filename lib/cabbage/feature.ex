defmodule Cabbage.Feature do
  @moduledoc """
  An extension on ExUnit to be able to execute feature files.

  ## Configuration

  In `config/test.exs`

      config :cabbage,
        # Default is "test/features/"
        features: "my/path/to/features/"

  Allows you to specify the location of your feature files. They can be anywhere, but typically are located within the test folder.

  ## Features

  Given a feature file, create a corresponding feature module which references it. Heres an example:

      defmodule MyApp.SomeFeatureTest do
        use Cabbage.Feature, file: "some_feature.feature"

        defgiven ~r/I am given a given statement/, _matched_data, _current_state do
          assert 1 + 1 == 2
          {:ok, %{new: :state}}
        end

        defwhen ~r/I when execute it/, _matched_data, _current_state do
          # Nothing to do, don't need to return anything if we don't want to
          nil
        end

        defthen ~r/everything is ok/, _matched_data, _current_state do
          assert true
        end
      end

  This translates loosely into:

      defmodule MyApp.SomeFeatureTest do
        use ExUnit.Case

        test "The name of the scenario here" do
          assert 1 + 1 == 2
          nil
          assert true
        end
      end

  ### Extracting Matched Data

  You'll likely have data within your feature statements which you want to extract. The second parameter to each of `defgiven/4`, `defwhen/4`, `defthen/4` and `defand/4` is a pattern in which specifies what you want to call the matched data, provided as a map.

  For example, if you want to match on a number:

      # NOTICE THE `number` VARIABLE IS STILL A STRING!!
      defgiven ~r/^there (is|are) (?<number>\d+) widget(s?)$/, %{number: number}, _state do
        assert String.to_integer(number) >= 1
      end

  For every named capture, you'll have a key as an atom in the second parameter. You can then use those variables you create within your block.

  ### Modifying State

  You'll likely have to keep track of some state in between statements. The third parameter to each of `defgiven/4`, `defwhen/4`, `defthen/4` and `defand/4` is a pattern in which specifies what you want to call your state in the same way that the `ExUnit.Case.test/3` macro works.

  You can setup initial state using plain ExUnit `setup/1` and `setup_all/1`. Whatever state is provided via the `test/3` macro will be your initial state.

  To update the state, simply return `{:ok, %{new: :state}}`. Note that a `Map.merge/2` will be performed for you so only have to specify the keys you want to update. For this reason, only a map is allowed as state.

  Heres an example modifying state:

      defand ~r/^I am an admin$/, _, %{user: user} do
        {:ok, %{user: User.promote_to_admin(user)}}
      end

  All other statements do not need to return (and should be careful not to!) the `{:ok, state}` pattern.

  ### Organizing Features

  You may want to reuse several statements you create, especially ones that deal with global logic like users and logging in.

  Feature modules can be created without referencing a file. This makes them do nothing except hold translations between steps in a scenario and test code to be included into a test. These modules must be compiled prior to running the test suite, so for that reason you must add them to the `elixirc_paths` in your `mix.exs` file, like so:

      defmodule MyApp.Mixfile do
        use Mix.Project

        def project do
          [
            app: :my_app,
            ... # Add this to your project function
            elixirc_paths: elixirc_paths(Mix.env),
            ...
          ]
        end

        # Specifies which paths to compile per environment.
        defp elixirc_paths(:test), do: ["lib", "test/support"]
        defp elixirc_paths(_),     do: ["lib"]

        ...
      end

  If you're using Phoenix, this should already be setup for you. Simply place a file like the following into `test/support`.

      defmodule MyApp.GlobalFeatures do
        use Cabbage.Feature

        # Write your `defgiven/4`, `defthen/4`, `defwhen/4` and `defand/4`s here
      end

  Then inside the test file (the .exs one) add a `import_feature MyApp.GlobalFeatures` line after the `use Cabbage.Feature` line lke so:

      defmodule MyApp.SomeFeatureTest do
        use Cabbage.Feature, file: "some_feature.feature"
        import_feature MyApp.GlobalFeatures

        # Omitted the rest
      end

  Keep in mind that if you'd like to be more explicit about what you bring into your test, you can use the macros `import_steps/1` and `import_tags/1`. This will allow you to be more selective about whats getting included into your integration tests. The `import_feature/1` macro simply calls both the `import_steps/1` and `import_tags/1` macros.
  """
  import Cabbage.Feature.Helpers

  @feature_opts [:file, :template]
  defmacro __using__(opts) do
    {opts, exunit_opts} = Keyword.split(opts, @feature_opts)
    is_feature = !match?(nil, opts[:file])
    quote do
      unquote(if is_feature do
        quote do
          @before_compile unquote(__MODULE__)
          use unquote(opts[:template] || ExUnit.Case), unquote(exunit_opts)
        end
      end)
      @before_compile {unquote(__MODULE__), :expose_metadata}
      import unquote(__MODULE__)
      require Logger

      Module.register_attribute(__MODULE__, :steps, accumulate: true)
      Module.register_attribute(__MODULE__, :tags, [])

      unquote(if is_feature do
        quote do
          @feature File.read!("#{Cabbage.base_path}#{unquote(opts[:file])}") |> Gherkin.parse() |> Gherkin.flatten()
          @scenarios @feature.scenarios
        end
      end)
    end
  end

  defmacro expose_metadata(env) do
    steps = Module.get_attribute(env.module, :steps) || []
    tags = Module.get_attribute(env.module, :tags) || []
    quote generated: true do
      def raw_steps() do
        unquote(Macro.escape(steps))
      end
      def raw_tags() do
        unquote(Macro.escape(tags))
      end
    end
  end

  defmacro __before_compile__(env) do
    scenarios = Module.get_attribute(env.module, :scenarios) || []
    steps = Module.get_attribute(env.module, :steps) || []
    tags = Module.get_attribute(env.module, :tags) || []

    Enum.with_index(scenarios) |> Enum.map(fn {scenario, test_number} ->
      quote generated: true do
        describe "#{unquote test_number}. #{unquote scenario.name}" do
          @scenario unquote(Macro.escape(scenario))
          setup context do
            for tag <- unquote(scenario.tags) do
              case Enum.find(unquote(Macro.escape(tags)), &(match?({^tag, _}, &1))) do
                {^tag, block} ->
                  Logger.debug "Cabbage: Running tag @#{tag}..."
                  state = Cabbage.Feature.Helpers.evaluate_tag_block(block)
                  Cabbage.Feature.Helpers.start_state(unquote(scenario.name), __MODULE__, state)
                _ ->
                  nil # Nothing to do
              end
            end
            {:ok, Map.merge(Cabbage.Feature.Helpers.fetch_state(unquote(scenario.name), __MODULE__), context || %{})}
          end

          ExUnit.Case.register_test(unquote(Macro.escape(%{env | line: scenario.line})), :test, :cabbage_test, [])
          @tag :integration
<<<<<<< HEAD
          for tag <- unquote(scenario.tags) do
            Module.put_attribute(__MODULE__, String.to_atom(tag), true)
          end
          def unquote(:"test #{scenario.name} (#{test_number}) #{scenario.name}")(exunit_state) do
=======
          def unquote(:"test #{test_number}. #{scenario.name} cabbage_test")(exunit_state) do
>>>>>>> 86f057c7
            Cabbage.Feature.Helpers.start_state(unquote(scenario.name), __MODULE__, exunit_state)
            Logger.info [IO.ANSI.color(61), "Line ", to_string(unquote(scenario.line)), ":  ", IO.ANSI.magenta, "Scenario: ", IO.ANSI.yellow, unquote(scenario.name)]
            unquote Enum.map(scenario.steps, &compile_step(&1, steps, scenario.name))
          end
        end
      end
    end)
  end

  def compile_step(step, steps, scenario_name) when is_list(steps) do
    step_type =
      step.__struct__
      |> Module.split()
      |> List.last()

    step
    |> find_implementation_of_step(steps)
    |> compile(step, step_type, scenario_name)
  end

  defp compile({:{}, _, [regex, vars, state_pattern, block, metadata]}, step, step_type, scenario_name) do
    {regex, _} = Code.eval_quoted(regex)
    named_vars = extract_named_vars(regex, step.text) |> Map.merge(%{table: step.table_data, doc_string: step.doc_string})
    quote generated: true do
      with {_type, unquote(vars)} <- {:variables, unquote(Macro.escape(named_vars))},
           {_type, state = unquote(state_pattern)} <- {:state, Cabbage.Feature.Helpers.fetch_state(unquote(scenario_name), __MODULE__)}
           do
        new_state = case unquote(block) do
                      {:ok, new_state} -> Map.merge(state, new_state)
                      _ -> state
                    end
        Cabbage.Feature.Helpers.update_state(unquote(scenario_name), __MODULE__, fn(_) -> new_state end)
        Logger.info ["\t\t", IO.ANSI.cyan, unquote(step_type), " ", IO.ANSI.green, unquote(step.text)]
      else
        {type, state} ->
          metadata = unquote(Macro.escape(metadata))
          reraise """
          ** (MatchError) Failure to match #{type} of #{inspect Cabbage.Feature.Helpers.remove_hidden_state(state)}
          Pattern: #{unquote(Macro.to_string(state_pattern))}
          """, Cabbage.Feature.Helpers.stacktrace(__MODULE__, metadata)
      end
    end
  end

  defp compile(_, step, step_type, _scenario_name) do
    raise MissingStepError, [step_text: step.text, step_type: step_type]
  end

  defp find_implementation_of_step(step, steps) do
    Enum.find(steps, fn ({:{}, _, [r, _, _, _, _]}) ->
      step.text =~ r |> Code.eval_quoted() |> elem(0)
    end)
  end

  defp extract_named_vars(regex, step_text) do
    regex
    |> Regex.named_captures(step_text)
    |> Enum.map(fn {k, v} -> {String.to_atom(k), v} end)
    |> Enum.into(%{})
  end

  @doc """
  Brings in all the functionality available from the supplied module. Module must `use Cabbage.Feature` (with or without a `:file`).

  Same as calling both `import_steps/1` and `import_tags/1`.
  """
  defmacro import_feature(module) do
    quote do
      import_steps(unquote(module))
      import_tags(unquote(module))
    end
  end

  @doc """
  Brings in all the step definitions from the supplied module. Module must `use Cabbage.Feature` (with or without a `:file`).
  """
  defmacro import_steps(module) do
    quote do
      if Code.ensure_compiled?(unquote(module)) do
        for step <- unquote(module).raw_steps() do
          Module.put_attribute(__MODULE__, :steps, step)
        end
      end
    end
  end

  @doc """
  Brings in all the tag definitions from the supplied module. Module must `use Cabbage.Feature` (with or without a `:file`).
  """
  defmacro import_tags(module) do
    quote do
      if Code.ensure_compiled?(unquote(module)) do
        for {name, block} <- unquote(module).raw_tags() do
          Cabbage.Feature.Helpers.add_tag(__MODULE__, name, block)
        end
      end
    end
  end

  defmacro defgiven(regex, vars, state, [do: block]) do
    add_step(__CALLER__.module, regex, vars, state, block, metadata(__CALLER__, :defgiven))
  end

  defmacro defand(regex, vars, state, [do: block]) do
    add_step(__CALLER__.module, regex, vars, state, block, metadata(__CALLER__, :defand))
  end

  defmacro defwhen(regex, vars, state, [do: block]) do
    add_step(__CALLER__.module, regex, vars, state, block, metadata(__CALLER__, :defwhen))
  end

  defmacro defthen(regex, vars, state, [do: block]) do
    add_step(__CALLER__.module, regex, vars, state, block, metadata(__CALLER__, :defthen))
  end

  @doc """
  Add an ExUnit `setup/1` callback that only fires for the scenarios that are tagged. Can be
  used inside of `Cabbage.Feature`s that don't relate to a file and then imported with `import_feature/1`.

  Example usage:

      defmodule MyTest do
        use Cabbage.Feature

        tag @some_tag do
          IO.puts "Do this before the @some_tag scenario"
          on_exit fn ->
            IO.puts "Do this after the @some_tag scenario"
          end
        end
      end
  """
  defmacro tag(tag, [do: block]) do
    add_tag(__CALLER__.module, Macro.to_string(tag) |> String.replace(~r/\s*/, ""), block)
  end
end<|MERGE_RESOLUTION|>--- conflicted
+++ resolved
@@ -167,7 +167,7 @@
     tags = Module.get_attribute(env.module, :tags) || []
 
     Enum.with_index(scenarios) |> Enum.map(fn {scenario, test_number} ->
-      quote generated: true do
+      quote do
         describe "#{unquote test_number}. #{unquote scenario.name}" do
           @scenario unquote(Macro.escape(scenario))
           setup context do
@@ -186,14 +186,10 @@
 
           ExUnit.Case.register_test(unquote(Macro.escape(%{env | line: scenario.line})), :test, :cabbage_test, [])
           @tag :integration
-<<<<<<< HEAD
           for tag <- unquote(scenario.tags) do
             Module.put_attribute(__MODULE__, String.to_atom(tag), true)
           end
-          def unquote(:"test #{scenario.name} (#{test_number}) #{scenario.name}")(exunit_state) do
-=======
           def unquote(:"test #{test_number}. #{scenario.name} cabbage_test")(exunit_state) do
->>>>>>> 86f057c7
             Cabbage.Feature.Helpers.start_state(unquote(scenario.name), __MODULE__, exunit_state)
             Logger.info [IO.ANSI.color(61), "Line ", to_string(unquote(scenario.line)), ":  ", IO.ANSI.magenta, "Scenario: ", IO.ANSI.yellow, unquote(scenario.name)]
             unquote Enum.map(scenario.steps, &compile_step(&1, steps, scenario.name))
