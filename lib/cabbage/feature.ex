defmodule Cabbage.Feature do
  @moduledoc """
  An extension on ExUnit to be able to execute feature files.

  ## Configuration

  In `config/test.exs`

      config :cabbage,
        # Default is "test/features/"
        features: "my/path/to/features/"

  Allows you to specify the location of your feature files. They can be anywhere, but typically are located within the test folder.

  ## Features

  Given a feature file, create a corresponding feature module which references it. Heres an example:

      defmodule MyApp.SomeFeatureTest do
        use Cabbage.Feature, file: "some_feature.feature"

        defgiven ~r/I am given a given statement/, _matched_data, _current_state do
          assert 1 + 1 == 2
          {:ok, %{new: :state}}
        end

        defwhen ~r/I when execute it/, _matched_data, _current_state do
          # Nothing to do, don't need to return anything if we don't want to
          nil
        end

        defthen ~r/everything is ok/, _matched_data, _current_state do
          assert true
        end
      end

  This translates loosely into:

      defmodule MyApp.SomeFeatureTest do
        use ExUnit.Case

        test "The name of the scenario here" do
          assert 1 + 1 == 2
          nil
          assert true
        end
      end

  ### Extracting Matched Data

  You'll likely have data within your feature statements which you want to extract. The second parameter to each of `defgiven/4`, `defwhen/4`, `defthen/4` and `defand/4` is a pattern in which specifies what you want to call the matched data, provided as a map.

  For example, if you want to match on a number:

      # NOTICE THE `number` VARIABLE IS STILL A STRING!!
      defgiven ~r/^there (is|are) (?<number>\d+) widget(s?)$/, %{number: number}, _state do
        assert String.to_integer(number) >= 1
      end

  For every named capture, you'll have a key as an atom in the second parameter. You can then use those variables you create within your block.

  ### Modifying State

  You'll likely have to keep track of some state in between statements. The third parameter to each of `defgiven/4`, `defwhen/4`, `defthen/4` and `defand/4` is a pattern in which specifies what you want to call your state in the same way that the `ExUnit.Case.test/3` macro works.

  You can setup initial state using plain ExUnit `setup/1` and `setup_all/1`. Whatever state is provided via the `test/3` macro will be your initial state.

  To update the state, simply return `{:ok, %{new: :state}}`. Note that a `Map.merge/2` will be performed for you so only have to specify the keys you want to update. For this reason, only a map is allowed as state.

  Heres an example modifying state:

      defand ~r/^I am an admin$/, _, %{user: user} do
        {:ok, %{user: User.promote_to_admin(user)}}
      end

  All other statements do not need to return (and should be careful not to!) the `{:ok, state}` pattern.

  ### Organizing Features

  You may want to reuse several statements you create, especially ones that deal with global logic like users and logging in.

  Feature modules can be created without referencing a file. This makes them do nothing except hold translations between steps in a scenario and test code to be included into a test. These modules must be compiled prior to running the test suite, so for that reason you must add them to the `elixirc_paths` in your `mix.exs` file, like so:

      defmodule MyApp.Mixfile do
        use Mix.Project

        def project do
          [
            app: :my_app,
            ... # Add this to your project function
            elixirc_paths: elixirc_paths(Mix.env),
            ...
          ]
        end

        # Specifies which paths to compile per environment.
        defp elixirc_paths(:test), do: ["lib", "test/support"]
        defp elixirc_paths(_),     do: ["lib"]

        ...
      end

  If you're using Phoenix, this should already be setup for you. Simply place a file like the following into `test/support`.

      defmodule MyApp.GlobalFeatures do
        use Cabbage.Feature

        # Write your `defgiven/4`, `defthen/4`, `defwhen/4` and `defand/4`s here
      end

  Then inside the test file (the .exs one) add a `import_feature MyApp.GlobalFeatures` line after the `use Cabbage.Feature` line lke so:

      defmodule MyApp.SomeFeatureTest do
        use Cabbage.Feature, file: "some_feature.feature"
        import_feature MyApp.GlobalFeatures

        # Omitted the rest
      end
  """

  import Cabbage.Feature.Helpers

<<<<<<< HEAD
  alias Cabbage.MissingStepAdvisor

  @feature_opts [:file]
=======
  @feature_opts [:file, :template]
>>>>>>> f8e212b0
  defmacro __using__(opts) do
    {opts, exunit_opts} = Keyword.split(opts, @feature_opts)
    is_feature = !match?(nil, opts[:file])
    quote do
      unquote(if is_feature do
        quote do
          @before_compile unquote(__MODULE__)
          use unquote(opts[:template] || ExUnit.Case), unquote(exunit_opts)
        end
      end)
      @before_compile {unquote(__MODULE__), :expose_metadata}
      import unquote(__MODULE__)
      require Logger

      Module.register_attribute(__MODULE__, :steps, accumulate: true)
      Module.register_attribute(__MODULE__, :tags, [])

      unquote(if is_feature do
        quote do
          @feature File.read!("#{Cabbage.base_path}#{unquote(opts[:file])}") |> Gherkin.parse() |> Gherkin.flatten()
          @scenarios @feature.scenarios
        end
      end)
    end
  end

  defmacro expose_metadata(env) do
    steps = Module.get_attribute(env.module, :steps)
    tags = Module.get_attribute(env.module, :tags)
    quote generated: true do
      def raw_steps() do
        unquote(Macro.escape(steps))
      end
      def raw_tags() do
        unquote(Macro.escape(tags))
      end
    end
  end

  defmacro __before_compile__(env) do
    scenarios = Module.get_attribute(env.module, :scenarios) || []
    steps = Module.get_attribute(env.module, :steps) || []
    tags = Module.get_attribute(env.module, :tags) || []
    for scenario <- scenarios do
      quote generated: true do
        describe "Scenario" do
          @scenario unquote(Macro.escape(scenario))
          setup context do
            for tag <- unquote(scenario.tags) do
              case Enum.find(unquote(Macro.escape(tags)), &(match?({^tag, _}, &1))) do
                {^tag, block} ->
                  Logger.debug "Cabbage: Running tag @#{tag}..."
                  state = Cabbage.Feature.Helpers.evaluate_tag_block(block)
                  Cabbage.Feature.Helpers.start_state(unquote(scenario.name), __MODULE__, state)
                _ ->
                  Logger.warn "Cabbage: Ignoring tag @#{tag}!"
              end
            end
            {:ok, Map.merge(context || %{}, Cabbage.Feature.Helpers.fetch_state(unquote(scenario.name), __MODULE__))}
          end

          @tag :integration
          test unquote(scenario.name), exunit_state do
            Cabbage.Feature.Helpers.start_state(unquote(scenario.name), __MODULE__, exunit_state)
            Logger.info ["\t", IO.ANSI.magenta, "Scenario: ", IO.ANSI.yellow, unquote(scenario.name)]
            unquote Enum.map(scenario.steps, &compile_step(&1, steps, scenario.name))
          end
        end
      end
    end
  end

  def compile_step(step, steps, scenario_name) when is_list(steps) do
    step_type =
      step.__struct__
      |> Module.split()
      |> List.last()

    step
    |> find_implementation_of_step(steps)
    |> compile(step, step_type, scenario_name)
  end

  defp compile({:{}, _, [regex, vars, state_pattern, block, metadata]}, step, step_type, scenario_name) do
    {regex, _} = Code.eval_quoted(regex)
    named_vars = extract_named_vars(regex, step.text)
    quote generated: true do
      with {_type, unquote(vars)} <- {:variables, unquote(Macro.escape(named_vars))},
           {_type, state = unquote(state_pattern)} <- {:state, Cabbage.Feature.Helpers.fetch_state(unquote(scenario_name), __MODULE__)}
           do
        new_state = case unquote(block) do
                      {:ok, new_state} -> Map.merge(state, new_state)
                      _ -> state
                    end
        Cabbage.Feature.Helpers.update_state(unquote(scenario_name), __MODULE__, fn(_) -> new_state end)
        Logger.info ["\t\t", IO.ANSI.cyan, unquote(step_type), " ", IO.ANSI.green, unquote(step.text)]
      else
        {type, state} ->
          metadata = unquote(Macro.escape(metadata))
          reraise """
          ** (MatchError) Failure to match #{type} of #{inspect Cabbage.Feature.Helpers.remove_hidden_state(state)}
          Pattern: #{unquote(Macro.to_string(state_pattern))}
          """, Cabbage.Feature.Helpers.stacktrace(__MODULE__, metadata)
      end
    end
  end

  defp compile(_, step, step_type, _scenario_name) do
    MissingStepAdvisor.raise(step.text, step_type)
  end

  defp find_implementation_of_step(step, steps) do
    Enum.find(steps, fn ({:{}, _, [r, _, _, _, _]}) ->
      step.text =~ r |> Code.eval_quoted() |> elem(0)
    end)
  end

  defp extract_named_vars(regex, step_text) do
    regex
    |> Regex.named_captures(step_text)
    |> Enum.map(fn {k, v} -> {String.to_atom(k), v} end)
    |> Enum.into(%{})
  end

  defmacro import_feature(module) do
    quote do
      if Code.ensure_compiled?(unquote(module)) do
        for step <- unquote(module).raw_steps() do
          Module.put_attribute(__MODULE__, :steps, step)
        end
        for {name, block} <- unquote(module).raw_tags() do
          Cabbage.Feature.Helpers.add_tag(__MODULE__, name, block)
        end
      end
    end
  end

  defmacro defgiven(regex, vars, state, [do: block]) do
    add_step(__CALLER__.module, regex, vars, state, block, metadata(__CALLER__, :defgiven))
  end

  defmacro defand(regex, vars, state, [do: block]) do
    add_step(__CALLER__.module, regex, vars, state, block, metadata(__CALLER__, :defand))
  end

  defmacro defwhen(regex, vars, state, [do: block]) do
    add_step(__CALLER__.module, regex, vars, state, block, metadata(__CALLER__, :defwhen))
  end

  defmacro defthen(regex, vars, state, [do: block]) do
    add_step(__CALLER__.module, regex, vars, state, block, metadata(__CALLER__, :defthen))
  end

  @doc """
  Add an ExUnit `setup/1` callback that only fires for the scenarios that are tagged. Can be
  used inside of `Cabbage.Feature`s that don't relate to a file and then imported with `import_feature/1`.

  Example usage:

      defmodule MyTest do
        use Cabbage.Feature

        tag @some_tag do
          IO.puts "Do this before the @some_tag scenario"
          on_exit fn ->
            IO.puts "Do this after the @some_tag scenario"
          end
        end
      end
  """
  defmacro tag(tag, [do: block]) do
    add_tag(__CALLER__.module, Macro.to_string(tag) |> String.replace(~r/\s*/, ""), block)
  end
end<|MERGE_RESOLUTION|>--- conflicted
+++ resolved
@@ -120,13 +120,10 @@
 
   import Cabbage.Feature.Helpers
 
-<<<<<<< HEAD
   alias Cabbage.MissingStepAdvisor
 
-  @feature_opts [:file]
-=======
   @feature_opts [:file, :template]
->>>>>>> f8e212b0
+
   defmacro __using__(opts) do
     {opts, exunit_opts} = Keyword.split(opts, @feature_opts)
     is_feature = !match?(nil, opts[:file])
