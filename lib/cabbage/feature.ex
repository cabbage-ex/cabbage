defmodule Cabbage.Feature do
  @moduledoc """
  An extension on ExUnit to be able to execute feature files.

  ## Configuration

  In `config/test.exs`

      config :cabbage,
        # Default is "test/features/"
        features: "my/path/to/features/"

  Allows you to specify the location of your feature files. They can be anywhere, but typically are located within the test folder.

  ## Features

  Given a feature file, create a corresponding feature module which references it. Heres an example:

      defmodule MyApp.SomeFeatureTest do
        use Cabbage.Feature, file: "some_feature.feature"

        defgiven ~r/I am given a given statement/, _matched_data, _current_state do
          assert 1 + 1 == 2
          {:ok, %{new: :state}}
        end

        defwhen ~r/I when execute it/, _matched_data, _current_state do
          # Nothing to do, don't need to return anything if we don't want to
          nil
        end

        defthen ~r/everything is ok/, _matched_data, _current_state do
          assert true
        end
      end

  This translates loosely into:

      defmodule MyApp.SomeFeatureTest do
        use ExUnit.Case

        test "The name of the scenario here" do
          assert 1 + 1 == 2
          nil
          assert true
        end
      end

  ### Extracting Matched Data

  You'll likely have data within your feature statements which you want to extract. The second parameter to each of `defgiven/4`, `defwhen/4`, `defthen/4` and `defand/4` is a pattern in which specifies what you want to call the matched data, provided as a map.

  For example, if you want to match on a number:

      # NOTICE THE `number` VARIABLE IS STILL A STRING!!
      defgiven ~r/^there (is|are) (?<number>\d+) widget(s?)$/, %{number: number}, _state do
        assert String.to_integer(number) >= 1
      end

  For every named capture, you'll have a key as an atom in the second parameter. You can then use those variables you create within your block.

  ### Modifying State

  You'll likely have to keep track of some state in between statements. The third parameter to each of `defgiven/4`, `defwhen/4`, `defthen/4` and `defand/4` is a pattern in which specifies what you want to call your state in the same way that the `ExUnit.Case.test/3` macro works.

  You can setup initial state using plain ExUnit `setup/1` and `setup_all/1`. Whatever state is provided via the `test/3` macro will be your initial state.

  To update the state, simply return `{:ok, %{new: :state}}`. Note that a `Map.merge/2` will be performed for you so only have to specify the keys you want to update. For this reason, only a map is allowed as state.

  Heres an example modifying state:

      defand ~r/^I am an admin$/, _, %{user: user} do
        {:ok, %{user: User.promote_to_admin(user)}}
      end

  All other statements do not need to return (and should be careful not to!) the `{:ok, state}` pattern.

  ### Organizing Features

  You may want to reuse several statements you create, especially ones that deal with global logic like users and logging in.

  Feature modules can be created without referencing a file. This makes them do nothing except hold translations between steps in a scenario and test code to be included into a test. These modules must be compiled prior to running the test suite, so for that reason you must add them to the `elixirc_paths` in your `mix.exs` file, like so:

      defmodule MyApp.Mixfile do
        use Mix.Project

        def project do
          [
            app: :my_app,
            ... # Add this to your project function
            elixirc_paths: elixirc_paths(Mix.env),
            ...
          ]
        end

        # Specifies which paths to compile per environment.
        defp elixirc_paths(:test), do: ["lib", "test/support"]
        defp elixirc_paths(_),     do: ["lib"]

        ...
      end

  If you're using Phoenix, this should already be setup for you. Simply place a file like the following into `test/support`.

      defmodule MyApp.GlobalFeatures do
        use Cabbage.Feature

        # Write your `defgiven/4`, `defthen/4`, `defwhen/4` and `defand/4`s here
      end

  Then inside the test file (the .exs one) add a `import_feature MyApp.GlobalFeatures` line after the `use Cabbage.Feature` line lke so:

      defmodule MyApp.SomeFeatureTest do
        use Cabbage.Feature, file: "some_feature.feature"
        import_feature MyApp.GlobalFeatures

        # Omitted the rest
      end
  """
  import Cabbage.Feature.Helpers

  @feature_opts [:file, :template]
  defmacro __using__(opts) do
    {opts, exunit_opts} = Keyword.split(opts, @feature_opts)
    is_feature = !match?(nil, opts[:file])
    quote do
      unquote(if is_feature do
        quote do
          @before_compile unquote(__MODULE__)
<<<<<<< HEAD
          use ExUnit.Case, unquote(exunit_opts)
          @feature_file unquote(opts[:file])
=======
          use unquote(opts[:template] || ExUnit.Case), unquote(exunit_opts)
>>>>>>> f8e212b0
        end
      end)
      @before_compile {unquote(__MODULE__), :expose_metadata}
      import unquote(__MODULE__)
      require Logger

      Module.register_attribute(__MODULE__, :steps, accumulate: true)
      Module.register_attribute(__MODULE__, :tags, [])

      unquote(if is_feature do
        quote do
          @feature File.read!("#{Cabbage.base_path}#{unquote(opts[:file])}") |> Gherkin.parse() |> Gherkin.flatten()
          @scenarios @feature.scenarios
        end
      end)
    end
  end

  defmacro expose_metadata(env) do
    steps = Module.get_attribute(env.module, :steps)
    tags = Module.get_attribute(env.module, :tags)
    quote generated: true do
      def raw_steps() do
        unquote(Macro.escape(steps))
      end
      def raw_tags() do
        unquote(Macro.escape(tags))
      end
    end
  end

  defmacro __before_compile__(env) do
    scenarios = Module.get_attribute(env.module, :scenarios) || []
    steps = Module.get_attribute(env.module, :steps) || []
<<<<<<< HEAD
    file = Module.get_attribute(env.module, :feature_file)
    for {scenario, index} <- Enum.with_index(scenarios) do
      line = index + 1
      name = ExUnit.Case.register_test(%{env | line: line}, :test, scenario.name, [])
      quote generated: true do
        @tag :integration
        def unquote(name)(exunit_state) do
          Agent.start(fn -> exunit_state end, name: unquote(agent_name(scenario.name)))
          Logger.info [IO.ANSI.color(61), "Line ", to_string(unquote(line)), ":  ", IO.ANSI.magenta, "Scenario: ", IO.ANSI.yellow, unquote(scenario.name)]
          unquote Enum.map(scenario.steps, &compile_step(&1, steps, scenario.name))
=======
    tags = Module.get_attribute(env.module, :tags) || []
    for scenario <- scenarios do
      quote generated: true do
        describe "Scenario" do
          @scenario unquote(Macro.escape(scenario))
          setup context do
            for tag <- unquote(scenario.tags) do
              case Enum.find(unquote(Macro.escape(tags)), &(match?({^tag, _}, &1))) do
                {^tag, block} ->
                  Logger.debug "Cabbage: Running tag @#{tag}..."
                  state = Cabbage.Feature.Helpers.evaluate_tag_block(block)
                  Cabbage.Feature.Helpers.start_state(unquote(scenario.name), __MODULE__, state)
                _ ->
                  Logger.warn "Cabbage: Ignoring tag @#{tag}!"
              end
            end
            {:ok, Map.merge(context || %{}, Cabbage.Feature.Helpers.fetch_state(unquote(scenario.name), __MODULE__))}
          end

          @tag :integration
          test unquote(scenario.name), exunit_state do
            Cabbage.Feature.Helpers.start_state(unquote(scenario.name), __MODULE__, exunit_state)
            Logger.info ["\t", IO.ANSI.magenta, "Scenario: ", IO.ANSI.yellow, unquote(scenario.name)]
            unquote Enum.map(scenario.steps, &compile_step(&1, steps, scenario.name))
          end
>>>>>>> f8e212b0
        end
      end
    end
  end

  def compile_step(step, steps, scenario_name) when is_list(steps) do
    step_type =
      step.__struct__
      |> Module.split()
      |> List.last()

    step
    |> find_implementation_of_step(steps)
    |> compile(step, step_type, scenario_name)
  end

  defp compile({:{}, _, [regex, vars, state_pattern, block, metadata]}, step, step_type, scenario_name) do
    {regex, _} = Code.eval_quoted(regex)
    named_vars = extract_named_vars(regex, step.text)
    quote generated: true do
      with {_type, unquote(vars)} <- {:variables, unquote(Macro.escape(named_vars))},
           {_type, state = unquote(state_pattern)} <- {:state, Cabbage.Feature.Helpers.fetch_state(unquote(scenario_name), __MODULE__)}
           do
        new_state = case unquote(block) do
                      {:ok, new_state} -> Map.merge(state, new_state)
                      _ -> state
                    end
        Cabbage.Feature.Helpers.update_state(unquote(scenario_name), __MODULE__, fn(_) -> new_state end)
        Logger.info ["\t\t", IO.ANSI.cyan, unquote(step_type), " ", IO.ANSI.green, unquote(step.text)]
      else
        {type, state} ->
          metadata = unquote(Macro.escape(metadata))
          reraise """
          ** (MatchError) Failure to match #{type} of #{inspect Cabbage.Feature.Helpers.remove_hidden_state(state)}
          Pattern: #{unquote(Macro.to_string(state_pattern))}
          """, Cabbage.Feature.Helpers.stacktrace(__MODULE__, metadata)
      end
    end
  end

  defp compile(_, step, step_type, _scenario_name) do
    raise """
    Please add a matching step for:
    "#{step_type} #{step.text}"

      def#{step_type |> String.downcase} ~r/^#{step.text}$/, vars, state do
        # Your implementation here
      end
    """
  end

  defp find_implementation_of_step(step, steps) do
    Enum.find(steps, fn ({:{}, _, [r, _, _, _, _]}) ->
      step.text =~ r |> Code.eval_quoted() |> elem(0)
    end)
  end

  defp extract_named_vars(regex, step_text) do
    regex
    |> Regex.named_captures(step_text)
    |> Enum.map(fn {k, v} -> {String.to_atom(k), v} end)
    |> Enum.into(%{})
  end

  defmacro import_feature(module) do
    quote do
      if Code.ensure_compiled?(unquote(module)) do
        for step <- unquote(module).raw_steps() do
          Module.put_attribute(__MODULE__, :steps, step)
        end
        for {name, block} <- unquote(module).raw_tags() do
          Cabbage.Feature.Helpers.add_tag(__MODULE__, name, block)
        end
      end
    end
  end

  defmacro defgiven(regex, vars, state, [do: block]) do
    add_step(__CALLER__.module, regex, vars, state, block, metadata(__CALLER__, :defgiven))
  end

  defmacro defand(regex, vars, state, [do: block]) do
    add_step(__CALLER__.module, regex, vars, state, block, metadata(__CALLER__, :defand))
  end

  defmacro defwhen(regex, vars, state, [do: block]) do
    add_step(__CALLER__.module, regex, vars, state, block, metadata(__CALLER__, :defwhen))
  end

  defmacro defthen(regex, vars, state, [do: block]) do
    add_step(__CALLER__.module, regex, vars, state, block, metadata(__CALLER__, :defthen))
  end

  @doc """
  Add an ExUnit `setup/1` callback that only fires for the scenarios that are tagged. Can be
  used inside of `Cabbage.Feature`s that don't relate to a file and then imported with `import_feature/1`.

  Example usage:

      defmodule MyTest do
        use Cabbage.Feature

        tag @some_tag do
          IO.puts "Do this before the @some_tag scenario"
          on_exit fn ->
            IO.puts "Do this after the @some_tag scenario"
          end
        end
      end
  """
  defmacro tag(tag, [do: block]) do
    add_tag(__CALLER__.module, Macro.to_string(tag) |> String.replace(~r/\s*/, ""), block)
  end
end<|MERGE_RESOLUTION|>--- conflicted
+++ resolved
@@ -127,12 +127,7 @@
       unquote(if is_feature do
         quote do
           @before_compile unquote(__MODULE__)
-<<<<<<< HEAD
-          use ExUnit.Case, unquote(exunit_opts)
-          @feature_file unquote(opts[:file])
-=======
           use unquote(opts[:template] || ExUnit.Case), unquote(exunit_opts)
->>>>>>> f8e212b0
         end
       end)
       @before_compile {unquote(__MODULE__), :expose_metadata}
@@ -167,18 +162,6 @@
   defmacro __before_compile__(env) do
     scenarios = Module.get_attribute(env.module, :scenarios) || []
     steps = Module.get_attribute(env.module, :steps) || []
-<<<<<<< HEAD
-    file = Module.get_attribute(env.module, :feature_file)
-    for {scenario, index} <- Enum.with_index(scenarios) do
-      line = index + 1
-      name = ExUnit.Case.register_test(%{env | line: line}, :test, scenario.name, [])
-      quote generated: true do
-        @tag :integration
-        def unquote(name)(exunit_state) do
-          Agent.start(fn -> exunit_state end, name: unquote(agent_name(scenario.name)))
-          Logger.info [IO.ANSI.color(61), "Line ", to_string(unquote(line)), ":  ", IO.ANSI.magenta, "Scenario: ", IO.ANSI.yellow, unquote(scenario.name)]
-          unquote Enum.map(scenario.steps, &compile_step(&1, steps, scenario.name))
-=======
     tags = Module.get_attribute(env.module, :tags) || []
     for scenario <- scenarios do
       quote generated: true do
@@ -198,13 +181,13 @@
             {:ok, Map.merge(context || %{}, Cabbage.Feature.Helpers.fetch_state(unquote(scenario.name), __MODULE__))}
           end
 
+          ExUnit.Case.register_test(unquote(Macro.escape(%{env | line: scenario.line})), :test, unquote(scenario.name), [])
           @tag :integration
-          test unquote(scenario.name), exunit_state do
+          def unquote(:"test Scenario #{scenario.name}")(exunit_state) do
             Cabbage.Feature.Helpers.start_state(unquote(scenario.name), __MODULE__, exunit_state)
-            Logger.info ["\t", IO.ANSI.magenta, "Scenario: ", IO.ANSI.yellow, unquote(scenario.name)]
+            Logger.info [IO.ANSI.color(61), "Line ", to_string(unquote(scenario.line)), ":  ", IO.ANSI.magenta, "Scenario: ", IO.ANSI.yellow, unquote(scenario.name)]
             unquote Enum.map(scenario.steps, &compile_step(&1, steps, scenario.name))
           end
->>>>>>> f8e212b0
         end
       end
     end
